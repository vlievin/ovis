{
  "args": [
    "--estimator vimco",
    "--estimator covbaseline"
  ],
<<<<<<< HEAD
  "global": "--silent --deterministic --epochs 500 --lr_reduce_steps 3 --model vae --bs 64 --hdim 256 --iw_valid 10 --iw 4 --mc 1 --N 16",
=======
  "global": "--silent --epochs 500 --lr_reduce_steps 3 --model conv-vae --bs 64 --hdim 32 --iw_valid 10 --iw 4 --mc 1 --N 16",
>>>>>>> d89c1366
  "parameters": {
    "dataset" : ["binmnist", "omniglot", "fashion"],
    "seed":[13, 64, 47]
  }
}<|MERGE_RESOLUTION|>--- conflicted
+++ resolved
@@ -3,11 +3,7 @@
     "--estimator vimco",
     "--estimator covbaseline"
   ],
-<<<<<<< HEAD
   "global": "--silent --deterministic --epochs 500 --lr_reduce_steps 3 --model vae --bs 64 --hdim 256 --iw_valid 10 --iw 4 --mc 1 --N 16",
-=======
-  "global": "--silent --epochs 500 --lr_reduce_steps 3 --model conv-vae --bs 64 --hdim 32 --iw_valid 10 --iw 4 --mc 1 --N 16",
->>>>>>> d89c1366
   "parameters": {
     "dataset" : ["binmnist", "omniglot", "fashion"],
     "seed":[13, 64, 47]
