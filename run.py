--- conflicted
+++ resolved
@@ -19,11 +19,7 @@
 from lib.estimators import VariationalInference, AirReinforce
 from lib.gradients import get_gradients_statistics
 from lib.logging import sample_model, get_loggers, log_summary, save_model, load_model
-<<<<<<< HEAD
-from lib.models import VAE, Baseline, ConvVAE, ToyVAE, GaussianMixture, AIR, HierarchicalVae
-=======
-from lib.models import VAE, Baseline, ConvVAE, ToyVAE, GaussianMixture, ToyModel
->>>>>>> 514097cf
+from lib.models import VAE, Baseline, ConvVAE, ToyVAE, GaussianMixture, ToyModel, AIR, HierarchicalVae
 from lib.ops import training_step, test_step
 from lib.utils import notqdm
 
@@ -102,11 +98,7 @@
     parser.add_argument('--learn_prior', action='store_true', help='learn the prior')
 
     # model architecture
-<<<<<<< HEAD
-    parser.add_argument('--model', default='vae', help='[vae, conv-vae, hierarchical]')
-=======
-    parser.add_argument('--model', default='vae', help='[vae, conv-vae, bernoulli_toy]')
->>>>>>> 514097cf
+    parser.add_argument('--model', default='vae', help='[vae, conv-vae, hierarchical, bernoulli_toy]')
     parser.add_argument('--hdim', default=64, type=int, help='number of hidden units for each layer')
     parser.add_argument('--nlayers', default=3, type=int, help='number of hidden layers for the encoder and decoder')
     parser.add_argument('--depth', default=3, type=int,
@@ -274,14 +266,10 @@
 
         # init model
         torch.manual_seed(opt.seed)
-<<<<<<< HEAD
-        model = _MODEL(**hyperparams)
-=======
         model_id = {'gmm': 'gmm', 'gaussian-toy': 'toy-vae', 'bernoulli_toy': 'bernoulli_toy'}.get(opt.dataset, opt.model)
         _MODEL = {'vae': VAE, 'conv-vae': ConvVAE, 'toy-vae': ToyVAE, 'gmm': GaussianMixture, 'bernoulli_toy': ToyModel}[model_id]
         model = _MODEL(x.shape, opt.N, opt.K, opt.hdim, kdim=opt.kdim, nlayers=opt.nlayers, learn_prior=opt.learn_prior,
                        prior=opt.prior, normalization=opt.norm, dropout=opt.dropout)
->>>>>>> 514097cf
 
         # define baseline
         baseline = Baseline(x.shape, opt.b_nlayers, opt.hdim) if use_baseline else None
